# -*- coding: utf-8 -*-
# Copyright 2013 Andrew Morgan <ziltro@ziltro.com>
#
# This program is free software: you can redistribute it and/or modify
# it under the terms of the GNU General Public License as published by
# the Free Software Foundation, either version 2 of the License, or
# (at your option) any later version.
#
# This program is distributed in the hope that it will be useful,
# but WITHOUT ANY WARRANTY; without even the implied warranty of
# MERCHANTABILITY or FITNESS FOR A PARTICULAR PURPOSE.  See the
# GNU General Public License for more details.
#
# You should have received a copy of the GNU General Public License
# along with this program.  If not, see <http://www.gnu.org/licenses/>.

import time
import os
import struct
import unittest
import logging

from chirp import chirp_common, directory, memmap
from chirp import bitwise, errors, util
from chirp.settings import RadioSetting, RadioSettingGroup, \
    RadioSettingValueInteger, RadioSettingValueList, \
    RadioSettingValueBoolean, RadioSettings

LOG = logging.getLogger(__name__)

MEM_FORMAT = """
#seekto 0x0010;
struct {
    lbcd rxfreq[4];
    lbcd txfreq[4];
    lbcd rxtone[2];
    lbcd txtone[2];
    u8 unknown3:1,
       unknown2:1,
       unknown1:1,
       skip:1,
       highpower:1,
       narrow:1,
       beatshift:1,
       bcl:1;
    u8 unknown4[3];
} memory[16];
#seekto 0x02B0;
struct {
    u8 voiceprompt;
    u8 voicelanguage;
    u8 scan;
    u8 vox;
    u8 voxlevel;
    u8 voxinhibitonrx;
    u8 lowvolinhibittx;
    u8 highvolinhibittx;
    u8 alarm;
    u8 fmradio;
} settings;
#seekto 0x03C0;
struct {
    u8 unused:6,
       batterysaver:1,
       beep:1;
    u8 squelchlevel;
    u8 sidekeyfunction;
    u8 timeouttimer;
    u8 unused2[3];
    u8 unused3:7,
       scanmode:1;
} settings2;
"""

CMD_ACK = b"\x06"
BLOCK_SIZE = 0x08
UPLOAD_BLOCKS = [list(range(0x0000, 0x0110, 8)),
                 list(range(0x02b0, 0x02c0, 8)),
                 list(range(0x0380, 0x03e0, 8))]

# TODO: Is it 1 watt?
H777_POWER_LEVELS = [chirp_common.PowerLevel("Low", watts=1.00),
                     chirp_common.PowerLevel("High", watts=5.00)]
VOICE_LIST = ["English", "Chinese"]
TIMEOUTTIMER_LIST = ["Off", "30 seconds", "60 seconds", "90 seconds",
                     "120 seconds", "150 seconds", "180 seconds",
                     "210 seconds", "240 seconds", "270 seconds",
                     "300 seconds"]
SCANMODE_LIST = ["Carrier", "Time"]

SETTING_LISTS = {
    "voice": VOICE_LIST,
}


def _h777_enter_programming_mode(radio):
    serial = radio.pipe

    try:
        serial.write(b"\x02")
        time.sleep(0.1)
        serial.write(b"PROGRAM")
        ack = serial.read(1)
    except:
        raise errors.RadioError("Error communicating with radio")

    if not ack:
        raise errors.RadioError("No response from radio")
    elif ack != CMD_ACK:
        raise errors.RadioError("Radio refused to enter programming mode")

    original_timeout = serial.timeout
    try:
<<<<<<< HEAD
        serial.write(b"\x02")
=======
        serial.write("\x02")
        # At least one version of the Baofeng BF-888S has a consistent
        # ~0.33s delay between sending the first five bytes of the
        # version data and the last three bytes. We need to raise the
        # timeout so that the read doesn't finish early.
        serial.timeout = 0.5
>>>>>>> 4552b11b
        ident = serial.read(8)
    except:
        raise errors.RadioError("Error communicating with radio")
    finally:
        serial.timeout = original_timeout

    if not ident.startswith(b"P3107"):
        LOG.debug(util.hexprint(ident))
        raise errors.RadioError("Radio returned unknown identification string")

    try:
        serial.write(CMD_ACK)
        ack = serial.read(1)
    except:
        raise errors.RadioError("Error communicating with radio")

    if ack != CMD_ACK:
        raise errors.RadioError("Radio refused to enter programming mode")


def _h777_exit_programming_mode(radio):
    serial = radio.pipe
    try:
        serial.write(b"E")
    except:
        raise errors.RadioError("Radio refused to exit programming mode")


def _h777_read_block(radio, block_addr, block_size):
    serial = radio.pipe

    cmd = struct.pack(">cHb", b'R', block_addr, BLOCK_SIZE)
    expectedresponse = b"W" + cmd[1:]
    LOG.debug("Reading block %04x..." % (block_addr))

    try:
        serial.write(cmd)
        response = serial.read(4 + BLOCK_SIZE)
        if response[:4] != expectedresponse:
            raise Exception("Error reading block %04x." % (block_addr))

        block_data = response[4:]

        serial.write(CMD_ACK)
        ack = serial.read(1)
    except:
        raise errors.RadioError("Failed to read block at %04x" % block_addr)

    if ack != CMD_ACK:
        raise Exception("No ACK reading block %04x." % (block_addr))

    return block_data


def _h777_write_block(radio, block_addr, block_size):
    serial = radio.pipe

    cmd = struct.pack(">cHb", b'W', block_addr, BLOCK_SIZE)
    data = radio.get_mmap().get_byte_compatible()[block_addr:block_addr + 8]

    LOG.debug("Writing Data:")
    LOG.debug(util.hexprint(cmd + data))

    original_timeout = serial.timeout
    try:
        serial.write(cmd + data)
        # Time required to write data blocks varies between individual
        # radios of the Baofeng BF-888S model. The longest seen is
        # ~0.31s.
        serial.timeout = 0.5
        if serial.read(1) != CMD_ACK:
            raise Exception("No ACK")
    except:
        raise errors.RadioError("Failed to send block "
                                "to radio at %04x" % block_addr)
    finally:
        serial.timeout = original_timeout


def do_download(radio):
    LOG.debug("download")
    _h777_enter_programming_mode(radio)

    data = b""

    status = chirp_common.Status()
    status.msg = "Cloning from radio"

    status.cur = 0
    status.max = radio._memsize

    for addr in range(0, radio._memsize, BLOCK_SIZE):
        status.cur = addr + BLOCK_SIZE
        radio.status_fn(status)

        block = _h777_read_block(radio, addr, BLOCK_SIZE)
        data += block

        LOG.debug("Address: %04x" % addr)
        LOG.debug(util.hexprint(block))

    _h777_exit_programming_mode(radio)

    return memmap.MemoryMapBytes(data)


def do_upload(radio):
    status = chirp_common.Status()
    status.msg = "Uploading to radio"

    _h777_enter_programming_mode(radio)

    status.cur = 0
    status.max = radio._memsize

    for start_addr, end_addr in radio._ranges:
        for addr in range(start_addr, end_addr, BLOCK_SIZE):
            status.cur = addr + BLOCK_SIZE
            radio.status_fn(status)
            _h777_write_block(radio, addr, BLOCK_SIZE)

    _h777_exit_programming_mode(radio)


class ArcshellAR5(chirp_common.Alias):
    VENDOR = 'Arcshell'
    MODEL = 'AR-5'


class ArcshellAR6(chirp_common.Alias):
    VENDOR = 'Arcshell'
    MODEL = 'AR-6'


class GV8SAlias(chirp_common.Alias):
    VENDOR = 'Greaval'
    MODEL = 'GV-8S'


class GV9SAlias(chirp_common.Alias):
    VENDOR = 'Greaval'
    MODEL = 'GV-9S'


class A8SAlias(chirp_common.Alias):
    VENDOR = 'Ansoko'
    MODEL = 'A-8S'


class TenwayTW325Alias(chirp_common.Alias):
    VENDOR = 'Tenway'
    MODEL = 'TW-325'


@directory.register
class H777Radio(chirp_common.CloneModeRadio):
    """HST H-777"""
    # VENDOR = "Heng Shun Tong (恒顺通)"
    # MODEL = "H-777"
    VENDOR = "Baofeng"
    MODEL = "BF-888"
    BAUD_RATE = 9600
    NEEDS_COMPAT_SERIAL = False

    ALIASES = [ArcshellAR5, ArcshellAR6, GV8SAlias, GV9SAlias, A8SAlias,
               TenwayTW325Alias]
    SIDEKEYFUNCTION_LIST = ["Off", "Monitor", "Transmit Power", "Alarm"]

    # This code currently requires that ranges start at 0x0000
    # and are continious. In the original program 0x0388 and 0x03C8
    # are only written (all bytes 0xFF), not read.
    # _ranges = [
    #       (0x0000, 0x0110),
    #       (0x02B0, 0x02C0),
    #       (0x0380, 0x03E0)
    #       ]
    # Memory starts looping at 0x1000... But not every 0x1000.

    _ranges = [
        (0x0000, 0x0110),
        (0x02B0, 0x02C0),
        (0x0380, 0x03E0),
    ]
    _memsize = 0x03E0
    _has_fm = True
    _has_sidekey = True

    def get_features(self):
        rf = chirp_common.RadioFeatures()
        rf.has_settings = True
        rf.valid_modes = ["NFM", "FM"]  # 12.5 KHz, 25 kHz.
        rf.valid_skips = ["", "S"]
        rf.valid_tmodes = ["", "Tone", "TSQL", "DTCS", "Cross"]
        rf.valid_duplexes = ["", "-", "+", "split", "off"]
        rf.can_odd_split = True
        rf.has_rx_dtcs = True
        rf.has_ctone = True
        rf.has_cross = True
        rf.valid_cross_modes = [
            "Tone->Tone",
            "DTCS->",
            "->DTCS",
            "Tone->DTCS",
            "DTCS->Tone",
            "->Tone",
            "DTCS->DTCS"]
        rf.has_tuning_step = False
        rf.has_bank = False
        rf.has_name = False
        rf.memory_bounds = (1, 16)
        rf.valid_bands = [(400000000, 470000000)]
        rf.valid_power_levels = H777_POWER_LEVELS
        rf.valid_tuning_steps = [2.5, 5.0, 6.25, 10.0, 12.5, 15.0, 20.0, 25.0,
                                 50.0, 100.0]

        return rf

    def process_mmap(self):
        self._memobj = bitwise.parse(MEM_FORMAT, self._mmap)

    def sync_in(self):
        self._mmap = do_download(self)
        self.process_mmap()

    def sync_out(self):
        do_upload(self)

    def get_raw_memory(self, number):
        return repr(self._memobj.memory[number - 1])

    def _decode_tone(self, val):
        val = int(val)
        if val == 16665:
            return '', None, None
        elif val >= 12000:
            return 'DTCS', val - 12000, 'R'
        elif val >= 8000:
            return 'DTCS', val - 8000, 'N'
        else:
            return 'Tone', val / 10.0, None

    def _encode_tone(self, memval, mode, value, pol):
        if mode == '':
            memval[0].set_raw(0xFF)
            memval[1].set_raw(0xFF)
        elif mode == 'Tone':
            memval.set_value(int(value * 10))
        elif mode == 'DTCS':
            flag = 0x80 if pol == 'N' else 0xC0
            memval.set_value(value)
            memval[1].set_bits(flag)
        else:
            raise Exception("Internal error: invalid mode `%s'" % mode)

    def get_memory(self, number):
        _mem = self._memobj.memory[number - 1]

        mem = chirp_common.Memory()

        mem.number = number
        mem.freq = int(_mem.rxfreq) * 10

        # We'll consider any blank (i.e. 0MHz frequency) to be empty
        if mem.freq == 0:
            mem.empty = True
            return mem

        if _mem.rxfreq.get_raw() == "\xFF\xFF\xFF\xFF":
            mem.freq = 0
            mem.empty = True
            return mem

        if _mem.txfreq.get_raw() == "\xFF\xFF\xFF\xFF":
            mem.duplex = "off"
            mem.offset = 0
        elif int(_mem.rxfreq) == int(_mem.txfreq):
            mem.duplex = ""
            mem.offset = 0
        else:
            mem.duplex = int(_mem.rxfreq) > int(_mem.txfreq) and "-" or "+"
            mem.offset = abs(int(_mem.rxfreq) - int(_mem.txfreq)) * 10

        mem.mode = not _mem.narrow and "FM" or "NFM"
        mem.power = H777_POWER_LEVELS[_mem.highpower]

        mem.skip = _mem.skip and "S" or ""

        txtone = self._decode_tone(_mem.txtone)
        rxtone = self._decode_tone(_mem.rxtone)
        chirp_common.split_tone_decode(mem, txtone, rxtone)

        mem.extra = RadioSettingGroup("Extra", "extra")
        rs = RadioSetting("bcl", "Busy Channel Lockout",
                          RadioSettingValueBoolean(not _mem.bcl))
        mem.extra.append(rs)
        rs = RadioSetting("beatshift", "Beat Shift(scramble)",
                          RadioSettingValueBoolean(not _mem.beatshift))
        mem.extra.append(rs)

        return mem

    def set_memory(self, mem):
        # Get a low-level memory object mapped to the image
        _mem = self._memobj.memory[mem.number - 1]

        if mem.empty:
            _mem.set_raw("\xFF" * (_mem.size() // 8))
            return

        _mem.rxfreq = mem.freq / 10

        if mem.duplex == "off":
            for i in range(0, 4):
                _mem.txfreq[i].set_raw("\xFF")
        elif mem.duplex == "split":
            _mem.txfreq = mem.offset / 10
        elif mem.duplex == "+":
            _mem.txfreq = (mem.freq + mem.offset) / 10
        elif mem.duplex == "-":
            _mem.txfreq = (mem.freq - mem.offset) / 10
        else:
            _mem.txfreq = mem.freq / 10

        txtone, rxtone = chirp_common.split_tone_encode(mem)
        self._encode_tone(_mem.txtone, *txtone)
        self._encode_tone(_mem.rxtone, *rxtone)

        _mem.narrow = 'N' in mem.mode
        _mem.highpower = mem.power == H777_POWER_LEVELS[1]
        _mem.skip = mem.skip == "S"

        for setting in mem.extra:
            # NOTE: Only two settings right now, both are inverted
            setattr(_mem, setting.get_name(), not int(setting.value))

        # When set to one, official programming software (BF-480) shows always
        # "WFM", even if we choose "NFM". Therefore, for compatibility
        # purposes, we will set these to zero.
        _mem.unknown1 = 0
        _mem.unknown2 = 0
        _mem.unknown3 = 0

    def get_settings(self):
        _settings = self._memobj.settings
        basic = RadioSettingGroup("basic", "Basic Settings")
        top = RadioSettings(basic)

        # TODO: Check that all these settings actually do what they
        # say they do.

        rs = RadioSetting("voiceprompt", "Voice prompt",
                          RadioSettingValueBoolean(_settings.voiceprompt))
        basic.append(rs)

        rs = RadioSetting("voicelanguage", "Voice language",
                          RadioSettingValueList(
                              VOICE_LIST,
                              VOICE_LIST[_settings.voicelanguage]))
        basic.append(rs)

        rs = RadioSetting("scan", "Scan",
                          RadioSettingValueBoolean(_settings.scan))
        basic.append(rs)

        rs = RadioSetting("settings2.scanmode", "Scan mode",
                          RadioSettingValueList(
                              SCANMODE_LIST,
                              SCANMODE_LIST[self._memobj.settings2.scanmode]))
        basic.append(rs)

        rs = RadioSetting("vox", "VOX",
                          RadioSettingValueBoolean(_settings.vox))
        basic.append(rs)

        rs = RadioSetting("voxlevel", "VOX level",
                          RadioSettingValueInteger(
                              1, 5, _settings.voxlevel + 1))
        basic.append(rs)

        rs = RadioSetting("voxinhibitonrx", "Inhibit VOX on receive",
                          RadioSettingValueBoolean(_settings.voxinhibitonrx))
        basic.append(rs)

        rs = RadioSetting("lowvolinhibittx", "Low voltage inhibit transmit",
                          RadioSettingValueBoolean(_settings.lowvolinhibittx))
        basic.append(rs)

        rs = RadioSetting("highvolinhibittx", "High voltage inhibit transmit",
                          RadioSettingValueBoolean(_settings.highvolinhibittx))
        basic.append(rs)

        rs = RadioSetting("alarm", "Alarm",
                          RadioSettingValueBoolean(_settings.alarm))
        basic.append(rs)

        # TODO: This should probably be called “FM Broadcast Band Radio”
        # or something. I'm not sure if the model actually has one though.
        if self._has_fm:
            rs = RadioSetting("fmradio", "FM function",
                              RadioSettingValueBoolean(_settings.fmradio))
            basic.append(rs)

        rs = RadioSetting("settings2.beep", "Beep",
                          RadioSettingValueBoolean(
                              self._memobj.settings2.beep))
        basic.append(rs)

        rs = RadioSetting("settings2.batterysaver", "Battery saver",
                          RadioSettingValueBoolean(
                              self._memobj.settings2.batterysaver))
        basic.append(rs)

        rs = RadioSetting("settings2.squelchlevel", "Squelch level",
                          RadioSettingValueInteger(
                              0, 9, self._memobj.settings2.squelchlevel))
        basic.append(rs)

        if self._has_sidekey:
            rs = RadioSetting("settings2.sidekeyfunction", "Side key function",
                              RadioSettingValueList(
                                  self.SIDEKEYFUNCTION_LIST,
                                  self.SIDEKEYFUNCTION_LIST[
                                      self._memobj.settings2.sidekeyfunction]))
            basic.append(rs)

        rs = RadioSetting("settings2.timeouttimer", "Timeout timer",
                          RadioSettingValueList(
                              TIMEOUTTIMER_LIST,
                              TIMEOUTTIMER_LIST[
                                  self._memobj.settings2.timeouttimer]))
        basic.append(rs)

        return top

    def set_settings(self, settings):
        for element in settings:
            if not isinstance(element, RadioSetting):
                self.set_settings(element)
                continue
            else:
                try:
                    if "." in element.get_name():
                        bits = element.get_name().split(".")
                        obj = self._memobj
                        for bit in bits[:-1]:
                            obj = getattr(obj, bit)
                        setting = bits[-1]
                    else:
                        obj = self._memobj.settings
                        setting = element.get_name()

                    if element.has_apply_callback():
                        LOG.debug("Using apply callback")
                        element.run_apply_callback()
                    elif setting == "voxlevel":
                        setattr(obj, setting, int(element.value) - 1)
                    else:
                        LOG.debug("Setting %s = %s" % (setting, element.value))
                        setattr(obj, setting, element.value)
                except Exception as e:
                    LOG.debug(element.get_name())
                    raise


class H777TestCase(unittest.TestCase):

    def setUp(self):
        self.driver = H777Radio(None)
        self.testdata = bitwise.parse("lbcd foo[2];",
                                      memmap.MemoryMap("\x00\x00"))

    def test_decode_tone_dtcs_normal(self):
        mode, value, pol = self.driver._decode_tone(8023)
        self.assertEqual('DTCS', mode)
        self.assertEqual(23, value)
        self.assertEqual('N', pol)

    def test_decode_tone_dtcs_rev(self):
        mode, value, pol = self.driver._decode_tone(12023)
        self.assertEqual('DTCS', mode)
        self.assertEqual(23, value)
        self.assertEqual('R', pol)

    def test_decode_tone_tone(self):
        mode, value, pol = self.driver._decode_tone(885)
        self.assertEqual('Tone', mode)
        self.assertEqual(88.5, value)
        self.assertEqual(None, pol)

    def test_decode_tone_none(self):
        mode, value, pol = self.driver._decode_tone(16665)
        self.assertEqual('', mode)
        self.assertEqual(None, value)
        self.assertEqual(None, pol)

    def test_encode_tone_dtcs_normal(self):
        self.driver._encode_tone(self.testdata.foo, 'DTCS', 23, 'N')
        self.assertEqual(8023, int(self.testdata.foo))

    def test_encode_tone_dtcs_rev(self):
        self.driver._encode_tone(self.testdata.foo, 'DTCS', 23, 'R')
        self.assertEqual(12023, int(self.testdata.foo))

    def test_encode_tone(self):
        self.driver._encode_tone(self.testdata.foo, 'Tone', 88.5, 'N')
        self.assertEqual(885, int(self.testdata.foo))

    def test_encode_tone_none(self):
        self.driver._encode_tone(self.testdata.foo, '', 67.0, 'N')
        self.assertEqual(16665, int(self.testdata.foo))


@directory.register
class ROGA2SRadio(H777Radio):
    VENDOR = "Radioddity"
    MODEL = "GA-2S"
    _has_fm = False
    SIDEKEYFUNCTION_LIST = ["Off", "Monitor", "Unused", "Alarm"]

    @classmethod
    def match_model(cls, filedata, filename):
        # This model is only ever matched via metadata
        return False<|MERGE_RESOLUTION|>--- conflicted
+++ resolved
@@ -111,16 +111,12 @@
 
     original_timeout = serial.timeout
     try:
-<<<<<<< HEAD
         serial.write(b"\x02")
-=======
-        serial.write("\x02")
         # At least one version of the Baofeng BF-888S has a consistent
         # ~0.33s delay between sending the first five bytes of the
         # version data and the last three bytes. We need to raise the
         # timeout so that the read doesn't finish early.
         serial.timeout = 0.5
->>>>>>> 4552b11b
         ident = serial.read(8)
     except:
         raise errors.RadioError("Error communicating with radio")
